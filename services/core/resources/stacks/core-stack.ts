import { Stack, StackProps } from "aws-cdk-lib";
import { LambdaIntegration } from "aws-cdk-lib/aws-apigateway";
import { Table } from "aws-cdk-lib/aws-dynamodb";
import { Key } from "aws-cdk-lib/aws-kms";
import { Construct } from "constructs";
import { GetUserLambda } from "../../functions/get-user/config";
import { ReviewLambda } from "../../functions/review-lambda/config";
import { UpdateUserLambda } from "../../functions/update-user/config";
import { getCertificateArn, getDomainName, getStage } from "../../helpers";
<<<<<<< HEAD
import { OrionApi } from "../constructs/api-gateway";
=======
import { CoreApi } from "../constructs/api-gateway";
import { ReviewBucket } from "../constructs/review-bucket";
>>>>>>> 3a34a1d5
import { UserTable } from "../constructs/user-table";

interface CoreStackProps extends StackProps {
  stage: string;
}

export class CoreStack extends Stack {
  userTable: Table;
  constructor(scope: Construct, id: string, props: CoreStackProps) {
    super(scope, id, props);

<<<<<<< HEAD
    //API
    const api = new OrionApi(this, "core-api", {
      rootDomain: getDomainName(props.stage),
      subDomain: "api",
      certificateArn: getCertificateArn(this, "api"),
=======
    const api = new CoreApi(this, "core-api", {
      domainNameString: `api.${getDomainName(props.stage)}`,
      certificateArn: getCertificateArn(this, props.stage, "api"),
    });

    const userTable = new UserTable(this, "user-database");

    const reviewLambda = new ReviewLambda(this, "review-lambda");

    const postReviewRoute = api.root.addResource("postReview");
    postReviewRoute.addMethod("POST", new LambdaIntegration(reviewLambda));

    // We use a separate api for the demo review to enable strong throttling on it
    const demoApi = new CoreApi(this, "demo-api", {
      deployOptions: {
        throttlingBurstLimit: 1,
        throttlingRateLimit: 1,
      },
      domainNameString: `demo.${getDomainName(props.stage)}`,
      certificateArn: getCertificateArn(this, props.stage, "demo"),
>>>>>>> 3a34a1d5
    });

    //KMS
    const kmsKey = new Key(this, "encryption-key", {
      enableKeyRotation: true,
      alias: `${getStage()}/encryption-key`,
    });

    //DynamoDB
    this.userTable = new UserTable(this, "user-database");

    //Lambda
    const reviewLambda = new ReviewLambda(this, "review-lambda");
    const updateUserLambda = new UpdateUserLambda(this, "update-user-lambda", {
      table: this.userTable,
      kmsKey: kmsKey,
    });
    const getUserLambda = new GetUserLambda(this, "get-user-lambda", {
      table: this.userTable,
    });

    //Routes
    const postReviewRoute = api.root.addResource("postReview");
    postReviewRoute.addMethod("POST", new LambdaIntegration(reviewLambda));

    const updateUserRoute = api.root.addResource("updateUser");
    updateUserRoute.addMethod("POST", new LambdaIntegration(updateUserLambda));

    const getUserRoute = api.root.addResource("getUser");
    getUserRoute.addMethod("GET", new LambdaIntegration(getUserLambda));
  }
}<|MERGE_RESOLUTION|>--- conflicted
+++ resolved
@@ -7,12 +7,7 @@
 import { ReviewLambda } from "../../functions/review-lambda/config";
 import { UpdateUserLambda } from "../../functions/update-user/config";
 import { getCertificateArn, getDomainName, getStage } from "../../helpers";
-<<<<<<< HEAD
 import { OrionApi } from "../constructs/api-gateway";
-=======
-import { CoreApi } from "../constructs/api-gateway";
-import { ReviewBucket } from "../constructs/review-bucket";
->>>>>>> 3a34a1d5
 import { UserTable } from "../constructs/user-table";
 
 interface CoreStackProps extends StackProps {
@@ -24,34 +19,11 @@
   constructor(scope: Construct, id: string, props: CoreStackProps) {
     super(scope, id, props);
 
-<<<<<<< HEAD
     //API
     const api = new OrionApi(this, "core-api", {
       rootDomain: getDomainName(props.stage),
       subDomain: "api",
       certificateArn: getCertificateArn(this, "api"),
-=======
-    const api = new CoreApi(this, "core-api", {
-      domainNameString: `api.${getDomainName(props.stage)}`,
-      certificateArn: getCertificateArn(this, props.stage, "api"),
-    });
-
-    const userTable = new UserTable(this, "user-database");
-
-    const reviewLambda = new ReviewLambda(this, "review-lambda");
-
-    const postReviewRoute = api.root.addResource("postReview");
-    postReviewRoute.addMethod("POST", new LambdaIntegration(reviewLambda));
-
-    // We use a separate api for the demo review to enable strong throttling on it
-    const demoApi = new CoreApi(this, "demo-api", {
-      deployOptions: {
-        throttlingBurstLimit: 1,
-        throttlingRateLimit: 1,
-      },
-      domainNameString: `demo.${getDomainName(props.stage)}`,
-      certificateArn: getCertificateArn(this, props.stage, "demo"),
->>>>>>> 3a34a1d5
     });
 
     //KMS
