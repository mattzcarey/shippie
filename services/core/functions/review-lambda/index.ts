import { review } from "../../../../src/review/index";
import { ReviewArgs, ReviewFile } from "../../../../src/common/types";
<<<<<<< HEAD
import { getOpenAiApiEnvVariable } from "./helpers";
import { APIGatewayProxyEvent } from "aws-lambda";
=======
import { getVariableFromSSM } from "../helpers";
>>>>>>> 07436ac5

interface ReviewLambdasBody {
  args: ReviewArgs;
  files: ReviewFile[];
}

<<<<<<< HEAD
export const main = async (event: APIGatewayProxyEvent) => {
  if (process.env.OPENAI_API_KEY_PARAM_NAME === undefined) {
    throw new Error(
      "OPENAI_API_KEY_PARAM_NAME environment variable is not set."
    );
  }
  if (event.body === null) {
    return Promise.resolve({
      statusCode: 400,
      body: "The request does not contain a body as expected.",
    });
  }

  try {
    const inputBody = JSON.parse(event.body) as ReviewLambdasBody;
    console.log(inputBody);
    const keyValue = await getOpenAiApiEnvVariable(
      process.env.OPENAI_API_KEY_PARAM_NAME
    );

    process.env["OPENAI_API_KEY"] = keyValue;
    const reviewResponse = await review(inputBody.args, inputBody.files);
    return Promise.resolve({
      statusCode: 200,
      body: reviewResponse,
    });
  } catch (err) {
    console.error(err);

    return Promise.resolve({
      statusCode: 500,
      body: "Error when reviewing code.",
    });
  }
=======
export const main = async (event: ReviewLambdasBody) => {
  const openAIApiKey = await getVariableFromSSM(
    process.env.OPENAI_API_KEY_PARAM_NAME ?? ""
  );

  process.env.LANGCHAIN_API_KEY = await getVariableFromSSM(
    process.env.LANGCHAIN_API_KEY_PARAM_NAME ?? ""
  );

  if (event === null) {
    throw new Error("Request body is null");
  }

  return await review(event.args, event.files, openAIApiKey);
>>>>>>> 07436ac5
};<|MERGE_RESOLUTION|>--- conflicted
+++ resolved
@@ -1,24 +1,22 @@
 import { review } from "../../../../src/review/index";
 import { ReviewArgs, ReviewFile } from "../../../../src/common/types";
-<<<<<<< HEAD
-import { getOpenAiApiEnvVariable } from "./helpers";
 import { APIGatewayProxyEvent } from "aws-lambda";
-=======
 import { getVariableFromSSM } from "../helpers";
->>>>>>> 07436ac5
 
 interface ReviewLambdasBody {
   args: ReviewArgs;
   files: ReviewFile[];
 }
 
-<<<<<<< HEAD
 export const main = async (event: APIGatewayProxyEvent) => {
-  if (process.env.OPENAI_API_KEY_PARAM_NAME === undefined) {
-    throw new Error(
-      "OPENAI_API_KEY_PARAM_NAME environment variable is not set."
-    );
-  }
+  const openAIApiKey = await getVariableFromSSM(
+    process.env.OPENAI_API_KEY_PARAM_NAME ?? ""
+  );
+
+  process.env.LANGCHAIN_API_KEY = await getVariableFromSSM(
+    process.env.LANGCHAIN_API_KEY_PARAM_NAME ?? ""
+  );
+
   if (event.body === null) {
     return Promise.resolve({
       statusCode: 400,
@@ -28,13 +26,11 @@
 
   try {
     const inputBody = JSON.parse(event.body) as ReviewLambdasBody;
-    console.log(inputBody);
-    const keyValue = await getOpenAiApiEnvVariable(
-      process.env.OPENAI_API_KEY_PARAM_NAME
+    const reviewResponse = await review(
+      inputBody.args,
+      inputBody.files,
+      openAIApiKey
     );
-
-    process.env["OPENAI_API_KEY"] = keyValue;
-    const reviewResponse = await review(inputBody.args, inputBody.files);
     return Promise.resolve({
       statusCode: 200,
       body: reviewResponse,
@@ -47,20 +43,4 @@
       body: "Error when reviewing code.",
     });
   }
-=======
-export const main = async (event: ReviewLambdasBody) => {
-  const openAIApiKey = await getVariableFromSSM(
-    process.env.OPENAI_API_KEY_PARAM_NAME ?? ""
-  );
-
-  process.env.LANGCHAIN_API_KEY = await getVariableFromSSM(
-    process.env.LANGCHAIN_API_KEY_PARAM_NAME ?? ""
-  );
-
-  if (event === null) {
-    throw new Error("Request body is null");
-  }
-
-  return await review(event.args, event.files, openAIApiKey);
->>>>>>> 07436ac5
 };