--- conflicted
+++ resolved
@@ -5,14 +5,10 @@
 import { join } from "path";
 
 import {
-<<<<<<< HEAD
-=======
   commonLambdaEnvironment,
   commonLambdaProps,
 } from "../../cdk-helpers/lambda";
 import {
-  GITHUB_SECRET_PARAM_NAME,
->>>>>>> f71d5168
   LANGCHAIN_API_KEY_PARAM_NAME,
   OPENAI_API_KEY_PARAM_NAME,
 } from "../../constants";
