--- conflicted
+++ resolved
@@ -9,12 +9,8 @@
   commonLambdaProps,
 } from "../../cdk-helpers/lambda";
 import {
-<<<<<<< HEAD
   GITHUB_APP_ID_PARAM_NAME,
   GITHUB_APP_PRIVATE_KEY_PARAM_NAME,
-=======
-  GITHUB_WEBHOOK_SECRET_PARAM_NAME,
->>>>>>> 772f4232
   LANGCHAIN_API_KEY_PARAM_NAME,
   OPENAI_API_KEY_PARAM_NAME,
 } from "../../constants";
@@ -28,10 +24,6 @@
       functionName: buildResourceName(id),
       entry: join(__dirname, "index.ts"),
       environment: {
-<<<<<<< HEAD
-=======
-        GITHUB_SECRET_PARAM_NAME: GITHUB_WEBHOOK_SECRET_PARAM_NAME,
->>>>>>> 772f4232
         LANGCHAIN_PROJECT: "review",
         ...commonLambdaEnvironment,
         ...reviewLambdaEnvironment,
@@ -45,15 +37,11 @@
       resource: "parameter",
       resourceName: OPENAI_API_KEY_PARAM_NAME,
     });
-
+    
     const langchainApiKeyParameterStoreArn = Stack.of(scope).formatArn({
       service: "ssm",
       resource: "parameter",
-<<<<<<< HEAD
       resourceName: LANGCHAIN_API_KEY_PARAM_NAME,
-=======
-      resourceName: GITHUB_WEBHOOK_SECRET_PARAM_NAME,
->>>>>>> 772f4232
     });
 
     const githubAppIdParameterStoreArn = Stack.of(scope).formatArn({
