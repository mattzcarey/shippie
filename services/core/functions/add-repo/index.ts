import { EventBridgeEvent } from "aws-lambda";
import { v4 as uuidv4 } from "uuid";

<<<<<<< HEAD
import { UserEntity } from "../../entities";
import { formatResponse } from "../utils/formatResponse";
import { FormattedHandlerResponse } from "../utils/types";
=======
import { instructionPrompt } from '../../../../code-review-gpt/src/review/prompt/prompts';
import { AuthEntity, RepoEntity, UserEntity } from "../../entities";
>>>>>>> 772f4232

type AddRepoEvent = EventBridgeEvent<"GithubInstallationEvent" | "GithubInstallationReposEvent", InstallationEventBody | InstallationReposEventBody>;

type InstallationEventBody = {
  detail: {
    repositories : [[{
      name: string,
      full_name: string,
    }]],
    sender: {
      login: string,
      id: string,
    }
  }
};

type InstallationReposEventBody = {
  detail: {
    repositories_added : [[{
      name: string,
      full_name: string,
    }]],
    repositories_removed : [[{
      name: string,
      full_name: string,
    }]],
    sender: {
      login: string,
      id: string,
    }
  }
};

type User = {
  userId : string,
  repos: string[],
}

type Repo = {
  name: string,
  full_name: string,
}

// eslint-disable-next-line complexity
export const main = async(
  event: AddRepoEvent
): Promise<void> => {
  try {
    let eventBody, repositories;
    if (event["detail-type"] === "GithubInstallationEvent") {
      eventBody = event as unknown as InstallationEventBody;
      repositories = eventBody.detail.repositories as unknown as [Repo];
    }
    else {
      eventBody = event as unknown as InstallationReposEventBody;
      repositories = eventBody.detail.repositories_added as unknown as [Repo];
    }
    const sender = eventBody.detail.sender;

    const response = await AuthEntity.query("ACCOUNT#github", {
      index: "GSI1",
      eq: `ACCOUNT#${sender.id}`,
      attributes: [ "userId" ],
    });

    if (!response.Items || response.Items.length === 0) {
      console.error("Error, no user found with corresponding github id.");
      
      return;
    }

    const githubUser = response.Items[0] as User;

    const userResponse = await UserEntity.get({
      userId: githubUser.userId,
    });

    let hasRepos = false;
    if (userResponse.Item && "repos" in userResponse.Item) {
      hasRepos = true;
    }

    const user = userResponse.Item as unknown as User;

    let newRepos: string[];
    if (hasRepos) {
      newRepos = repositories.filter((repo) =>
        !user.repos.includes(repo.name)
      ).map((repo) => repo.name);
    }
    else {
      newRepos = repositories.map((repo) => repo.name);
    }

    let allRepos: string[];
    if (hasRepos) {
      allRepos = user.repos.concat(
        newRepos
      );
    }
    else {
      allRepos = newRepos;
    }

    await UserEntity.update(
      {
        userId: githubUser.userId,
        repos: allRepos,
      },
      { conditions: { attr: "userId", exists: true } }
    );

    await Promise.all(newRepos.map(async (repo) => {
      const repoId = uuidv4();
      await RepoEntity.put({
        repoId: repoId,
        prompt: instructionPrompt,
        name: repo,
        ownerId: githubUser.userId,
      });
    }));
    
    console.log("User repos updated successfully.");
  } catch (err) {
    console.error("Error when updating user: ", err);
  }
};<|MERGE_RESOLUTION|>--- conflicted
+++ resolved
@@ -1,14 +1,8 @@
 import { EventBridgeEvent } from "aws-lambda";
 import { v4 as uuidv4 } from "uuid";
 
-<<<<<<< HEAD
-import { UserEntity } from "../../entities";
-import { formatResponse } from "../utils/formatResponse";
-import { FormattedHandlerResponse } from "../utils/types";
-=======
 import { instructionPrompt } from '../../../../code-review-gpt/src/review/prompt/prompts';
 import { AuthEntity, RepoEntity, UserEntity } from "../../entities";
->>>>>>> 772f4232
 
 type AddRepoEvent = EventBridgeEvent<"GithubInstallationEvent" | "GithubInstallationReposEvent", InstallationEventBody | InstallationReposEventBody>;
 
