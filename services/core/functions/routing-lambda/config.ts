import { Stack } from "aws-cdk-lib";
import { EventBus } from "aws-cdk-lib/aws-events";
import { PolicyStatement } from "aws-cdk-lib/aws-iam";
import { NodejsFunction } from "aws-cdk-lib/aws-lambda-nodejs";
import { Construct } from "constructs";
import { join } from "path";

<<<<<<< HEAD
import { GITHUB_WEBHOOK_SECRET_PARAM_NAME } from "../../constants";
import { buildResourceName, commonLambdaProps } from "../../helpers";
=======
import { commonLambdaProps } from "../../cdk-helpers/lambda";
import { buildResourceName } from "../../helpers";
>>>>>>> f71d5168

type RoutingLambdaProps = {
  eventBus: EventBus;
};

export class RoutingLambda extends NodejsFunction {
  constructor(scope: Construct, id: string, props: RoutingLambdaProps) {
    super(scope, id, {
      ...commonLambdaProps,
      functionName: buildResourceName(id),
      entry: join(__dirname, "index.ts"),
      environment: {
        EVENT_BUS_NAME: props.eventBus.eventBusName,
        GITHUB_WEBHOOK_SECRET_PARAM_NAME: GITHUB_WEBHOOK_SECRET_PARAM_NAME,
      },
    });

    // Grant permissions for EventBus
    props.eventBus.grantPutEventsTo(this);

    // Grant permissions for ParameterStore
    const githubSecretParameterStoreArn = Stack.of(scope).formatArn({
      service: "ssm",
      resource: "parameter",
      resourceName: GITHUB_WEBHOOK_SECRET_PARAM_NAME,
    });

    this.addToRolePolicy(
      new PolicyStatement({
        actions: ["ssm:GetParameter"],
        resources: [githubSecretParameterStoreArn],
      })
    );
  }
}<|MERGE_RESOLUTION|>--- conflicted
+++ resolved
@@ -5,13 +5,9 @@
 import { Construct } from "constructs";
 import { join } from "path";
 
-<<<<<<< HEAD
-import { GITHUB_WEBHOOK_SECRET_PARAM_NAME } from "../../constants";
-import { buildResourceName, commonLambdaProps } from "../../helpers";
-=======
 import { commonLambdaProps } from "../../cdk-helpers/lambda";
+import { GITHUB_WEBHOOK_SECRET_PARAM_NAME } from '../../constants';
 import { buildResourceName } from "../../helpers";
->>>>>>> f71d5168
 
 type RoutingLambdaProps = {
   eventBus: EventBus;
