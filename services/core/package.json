--- conflicted
+++ resolved
@@ -1,13 +1,6 @@
 {
   "name": "core",
   "version": "0.1.0",
-<<<<<<< HEAD
-  "bin": {
-    "core": "resources/index.js"
-  },
-  "main": "./dist/index.js",
-=======
->>>>>>> f71d5168
   "scripts": {
     "lint-fix": "eslint . --ext=js,ts,tsx --fix",
     "lint-test": "eslint . --ext=js,ts,tsx",
@@ -48,11 +41,8 @@
     "constructs": "^10.0.0",
     "dynamodb-toolbox": "^0.8.5",
     "esbuild": "0.19.1",
-<<<<<<< HEAD
     "octokit": "^3.1.0",
-=======
     "node": "^18.6.0",
->>>>>>> f71d5168
     "source-map-support": "^0.5.21",
     "uuid": "^9.0.0"
   }
