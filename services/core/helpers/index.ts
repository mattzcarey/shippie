--- conflicted
+++ resolved
@@ -1,8 +1,4 @@
-<<<<<<< HEAD
 export * from "../functions/utils/formatResponse";
-export * from "./certificates";
-=======
->>>>>>> f71d5168
 export * from "./domains";
 export * from "./env-helpers";
 export * from "./env-helpers/environment";