--- conflicted
+++ resolved
@@ -19,12 +19,9 @@
       const GITHUB_ID = new Config.Secret(stack, "GITHUB_ID");
       const GITHUB_SECRET = new Config.Secret(stack, "GITHUB_SECRET");
       const NEXTAUTH_SECRET = new Config.Secret(stack, "NEXTAUTH_SECRET");
-<<<<<<< HEAD
-=======
       const NEXTAUTH_URL = new Config.Parameter(stack, "NEXTAUTH_URL", {
         value: getDomainName(stack.stage) ?? "http://localhost:3000",
       });
->>>>>>> de72d0a0
 
       const table = new Table(stack, "auth", {
         fields: {
@@ -64,12 +61,8 @@
       });
 
       const site = new NextjsSite(stack, "site", {
-<<<<<<< HEAD
-        bind: [GITHUB_ID, GITHUB_SECRET, NEXTAUTH_SECRET, table],
-=======
         bind: [GITHUB_ID, GITHUB_SECRET, NEXTAUTH_URL, NEXTAUTH_SECRET, table],
         customDomain: getDomainName(stack.stage),
->>>>>>> de72d0a0
       });
 
       stack.addOutputs({
