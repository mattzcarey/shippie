"use client";
import Image from "next/image";
<<<<<<< HEAD
import useAxios from "../../lib/hooks/useAxios";
import React, { useEffect, useState } from "react";
import { User } from "next-auth";
import { ReturnToHome } from "@/components/cards/returnToHome";
import UpdateAPIKey from "@/components/dialog/updateApiKey";
=======
import { useSession } from "next-auth/react";
import { useEffect, useState } from "react";

import { ReturnToHome } from "../../components/cards/returnToHome";
import UpdateAPIKey from "../../components/dialog/updateApiKey";
import Loading from "../../components/loading/loading";
import { RepoTable } from "../../components/tables/repoTable";
import useAxios from "../../lib/hooks/useAxios";
import { User } from "../../lib/types";

const containsUserDataFields = (input: object): boolean =>
  "email" in input &&
  typeof input.email === "string" &&
  "userId" in input &&
  typeof input.userId === "string" &&
  "apiKey" in input &&
  typeof input.apiKey === "string" &&
  "name" in input &&
  typeof input.name === "string";
>>>>>>> b4e257e8

const isValidUserData = (input: unknown): input is User =>
  typeof input === "object" && input !== null && containsUserDataFields(input);

export default async function Profile(): Promise<JSX.Element> {
  let user: User;
  const { data: session, status } = useSession();
  const { axiosInstance } = await useAxios();
  const [data, setData] = useState<string | null>(null);
  const [loading, setLoading] = useState(false);

  useEffect(() => {
    const fetchData = async () => {
      setLoading(true);
      try {
        if (
          session === null ||
          session.user === undefined ||
          session.user.id === undefined
        ) {
          throw new Error("Session data not fetched correctly.");
        }
        const response = await axiosInstance.get(
          `/getUser?userId=${session.user.id}`
        );
        //We need response.data to be of type string so that it can be parsed into user data
        if (typeof response.data !== "string") {
          throw new Error("Session data not fetched correctly.");
        }
        setData(response.data);
      } catch (err) {
        console.error("Failed to getUser, due to the following error ", err);
      } finally {
        setLoading(false);
      }
    };
    void fetchData();
  }, [session?.user]);

  if (status === "loading" || loading) {
    return <Loading />;
  }

  if (!session) {
    return <ReturnToHome message="You are not logged in" />;
  }

  if (!data) {
    return <ReturnToHome message="Could not retrieve User data." />;
  } else {
    const parsedData: unknown = JSON.parse(data);
    if (!isValidUserData(parsedData)) {
      return <ReturnToHome message="Could not retrieve valid User data." />;
    } else {
      user = parsedData;
    }
  }

  const handleUpdateApiKey = async (newApiKey: string) => {
    try {
      console.log("user -> ", user);
      console.log("session -> ", session);
      const response = await axiosInstance.post(`/updateUser`, {
        apiKey: newApiKey,
        userId: user.userId,
      });
      console.log("API key updated successfully:", response.data);
    } catch (error) {
      console.error("Failed to update API key:", error);
    }
  };

  return (
    <>
      <h1 className="text-3xl flex justify-right mt-10 mb-5 ml-10">
        My Profile
      </h1>
      <div className="flex flex-col p-5 mx-10">
        <div className="flex items-center mb-10">
          <div className="rounded-full overflow-hidden w-16 h-16">
            <Image
              src={user.pictureUrl ?? "/user.svg"}
              alt={"orion logo"}
              width={100}
              height={100}
            />
          </div>
          <h1 className="text-2xl ml-5">{user.email}</h1>
        </div>
        <UpdateAPIKey onSave={handleUpdateApiKey} />
        <RepoTable repos={user.repos} />
      </div>
    </>
  );
}<|MERGE_RESOLUTION|>--- conflicted
+++ resolved
@@ -1,12 +1,6 @@
 "use client";
 import Image from "next/image";
-<<<<<<< HEAD
-import useAxios from "../../lib/hooks/useAxios";
-import React, { useEffect, useState } from "react";
 import { User } from "next-auth";
-import { ReturnToHome } from "@/components/cards/returnToHome";
-import UpdateAPIKey from "@/components/dialog/updateApiKey";
-=======
 import { useSession } from "next-auth/react";
 import { useEffect, useState } from "react";
 
@@ -15,7 +9,6 @@
 import Loading from "../../components/loading/loading";
 import { RepoTable } from "../../components/tables/repoTable";
 import useAxios from "../../lib/hooks/useAxios";
-import { User } from "../../lib/types";
 
 const containsUserDataFields = (input: object): boolean =>
   "email" in input &&
@@ -26,7 +19,6 @@
   typeof input.apiKey === "string" &&
   "name" in input &&
   typeof input.name === "string";
->>>>>>> b4e257e8
 
 const isValidUserData = (input: unknown): input is User =>
   typeof input === "object" && input !== null && containsUserDataFields(input);
