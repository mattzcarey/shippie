import axios, { type AxiosInstance } from "axios";
import { getSession } from "next-auth/react";

import { BASE_URL } from "../constants";

const axiosInstance = axios.create({
  baseURL: `${BASE_URL}`,
});

const useAxios = async (): Promise<{ axiosInstance: AxiosInstance }> => {
  const session = await getSession();

  if (session === null || !('token' in session)) {
    throw new Error(
      "Error: logged in user's session data not fetched correctly."
    );
  }

  axiosInstance.interceptors.request.clear();
<<<<<<< HEAD
  axiosInstance.interceptors.request.use(
    (config) => {
      config.headers["Authorization"] = `Bearer ${(session as Session)?.token ?? ""}`;
      return config;
    }
  );
=======
  axiosInstance.interceptors.request.use((config) => {
    //TODO: investigate this as the Session type returned from does not seem to contain 'token'
    // eslint-disable-next-line @typescript-eslint/no-unsafe-assignment
    config.headers.Authorization = session.token;

    return config;
  });

>>>>>>> b4e257e8
  return { axiosInstance };
};

export default useAxios;<|MERGE_RESOLUTION|>--- conflicted
+++ resolved
@@ -1,4 +1,5 @@
 import axios, { type AxiosInstance } from "axios";
+import { Session } from "next-auth";
 import { getSession } from "next-auth/react";
 
 import { BASE_URL } from "../constants";
@@ -17,23 +18,14 @@
   }
 
   axiosInstance.interceptors.request.clear();
-<<<<<<< HEAD
   axiosInstance.interceptors.request.use(
     (config) => {
       config.headers["Authorization"] = `Bearer ${(session as Session)?.token ?? ""}`;
+      
       return config;
     }
   );
-=======
-  axiosInstance.interceptors.request.use((config) => {
-    //TODO: investigate this as the Session type returned from does not seem to contain 'token'
-    // eslint-disable-next-line @typescript-eslint/no-unsafe-assignment
-    config.headers.Authorization = session.token;
 
-    return config;
-  });
-
->>>>>>> b4e257e8
   return { axiosInstance };
 };
 
