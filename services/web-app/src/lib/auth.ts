import { DynamoDB } from "@aws-sdk/client-dynamodb";
import { DynamoDBDocument } from "@aws-sdk/lib-dynamodb"
import { DynamoDBAdapter } from "@next-auth/dynamodb-adapter"
import { NextAuthOptions } from "next-auth";
import GithubProvider from "next-auth/providers/github";
import { Table } from "sst/node/table";
import { Config } from "sst/node/config";

const dynamoClient = DynamoDBDocument.from(new DynamoDB({}), {
  marshallOptions: {
    convertEmptyValues: true,
    removeUndefinedValues: true,
    convertClassInstanceToMap: true,
  },
})

export const authOptions: NextAuthOptions = {
  providers: [
    GithubProvider({
<<<<<<< HEAD
      clientId: process.env.GITHUB_ID as string || Config.GITHUB_ID,
      clientSecret: process.env.GITHUB_SECRET as string || Config.GITHUB_SECRET,
=======
      clientId: Config.GITHUB_ID || process.env.GITHUB_ID as string,
      clientSecret: Config.GITHUB_SECRET || process.env.GITHUB_SECRET as string,
>>>>>>> 9d53c762
    }),
  ],
  adapter: DynamoDBAdapter(dynamoClient, {
    tableName: Table['user-data'].tableName,
  }),
};<|MERGE_RESOLUTION|>--- conflicted
+++ resolved
@@ -17,13 +17,8 @@
 export const authOptions: NextAuthOptions = {
   providers: [
     GithubProvider({
-<<<<<<< HEAD
-      clientId: process.env.GITHUB_ID as string || Config.GITHUB_ID,
-      clientSecret: process.env.GITHUB_SECRET as string || Config.GITHUB_SECRET,
-=======
       clientId: Config.GITHUB_ID || process.env.GITHUB_ID as string,
       clientSecret: Config.GITHUB_SECRET || process.env.GITHUB_SECRET as string,
->>>>>>> 9d53c762
     }),
   ],
   adapter: DynamoDBAdapter(dynamoClient, {
