--- conflicted
+++ resolved
@@ -40,11 +40,8 @@
   setupTarget: string;
   commentPerFile: boolean;
   model: string;
-<<<<<<< HEAD
+  reviewType: string;
   remote: string | undefined;
-=======
-  reviewType: string;
->>>>>>> 5badc8e9
   _: (string | number)[];
   $0: string;
 }