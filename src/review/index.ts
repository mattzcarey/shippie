import { commentOnPR as commentOnPRGithub } from "../common/ci/github/commentOnPR";
import { commentPerFile } from "../common/ci/github/commentPerFile";
import { commentOnPR as commentOnPRGitlab } from "../common/ci/gitlab/commentOnPR";
import { getMaxPromptLength } from "../common/model/getMaxPromptLength";
import { PlatformOptions, ReviewArgs, ReviewFile } from "../common/types";
import { logger } from "../common/utils/logger";
import { signOff } from "./constants";
import { askAI } from "./llm/askAI";
import { constructPromptsArray } from "./prompt/constructPrompt/constructPrompt";
import { filterFiles } from "./prompt/filterFiles";

export const review = async (
  yargs: ReviewArgs,
<<<<<<< HEAD
  files: ReviewFile[]
): Promise<string | undefined> => {
=======
  files: ReviewFile[],
  openAIApiKey: string
): Promise<void> => {
>>>>>>> 07436ac5
  logger.debug(`Review started.`);
  logger.debug(`Model used: ${yargs.model}`);
  logger.debug(`Ci enabled: ${yargs.ci}`);
  logger.debug(`Comment per file enabled: ${yargs.commentPerFile}`);
  logger.debug(`Review type chosen: ${yargs.reviewType}`);

  const isCi = yargs.ci;
  const shouldCommentPerFile = yargs.commentPerFile;
  const modelName = yargs.model;
  const reviewType = yargs.reviewType;

  const filteredFiles = filterFiles(files);

  if (filteredFiles.length == 0) {
    logger.info("No file to review, finishing review now.");
    return undefined;
  }

  logger.debug(
    `Files to review after filtering: ${filteredFiles.map(
      (file) => file.fileName
    )}`
  );

  const maxPromptLength = getMaxPromptLength(modelName);

  const prompts = await constructPromptsArray(
    filteredFiles,
    maxPromptLength,
    reviewType
  );

  logger.debug(`Prompts used:\n ${prompts}`);

  const { markdownReport: response, feedbacks } = await askAI(
    prompts,
    modelName,
    openAIApiKey
  );

  logger.debug(`Markdown report:\n ${response}`);

  if (isCi === PlatformOptions.GITHUB) {
    if (!shouldCommentPerFile) {
      await commentOnPRGithub(response, signOff);
    }
    if (shouldCommentPerFile) {
      await commentPerFile(feedbacks, signOff);
    }
  }
  if (isCi === PlatformOptions.GITLAB) {
    await commentOnPRGitlab(response, signOff);
  }

  return response;
};<|MERGE_RESOLUTION|>--- conflicted
+++ resolved
@@ -11,14 +11,9 @@
 
 export const review = async (
   yargs: ReviewArgs,
-<<<<<<< HEAD
-  files: ReviewFile[]
-): Promise<string | undefined> => {
-=======
   files: ReviewFile[],
   openAIApiKey: string
-): Promise<void> => {
->>>>>>> 07436ac5
+): Promise<string | undefined> => {
   logger.debug(`Review started.`);
   logger.debug(`Model used: ${yargs.model}`);
   logger.debug(`Ci enabled: ${yargs.ci}`);
