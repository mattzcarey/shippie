--- conflicted
+++ resolved
@@ -1,9 +1,6 @@
 import { commentOnPR } from "../common/ci/commentOnPR";
-<<<<<<< HEAD
 import { getMaxPromptLength } from "../common/model/getMaxPromptLength";
-=======
 import { commentPerFile } from "../common/ci/commentPerFile";
->>>>>>> 9c93e8a1
 import { signOff } from "./constants";
 import { askAI } from "./llm/askAI";
 import { constructPromptsArray } from "./prompt/constructPrompt/constructPrompt";
