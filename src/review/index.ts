--- conflicted
+++ resolved
@@ -7,21 +7,9 @@
 import { constructPromptsArray } from "./prompt/constructPrompt/constructPrompt";
 import { File } from "../common/types";
 import { filterFiles } from "./prompt/filterFiles";
-<<<<<<< HEAD
 import { ReviewArgs } from "../common/types";
 import { GITHUB, GITLAB } from "../common/constants";
-=======
 import { logger } from "../common/utils/logger";
-
-interface ReviewArgs {
-  [x: string]: unknown;
-  ci: boolean;
-  commentPerFile: boolean;
-  debug: boolean;
-  _: (string | number)[];
-  $0: string;
-}
->>>>>>> a3e4fa5e
 
 export const review = async (yargs: ReviewArgs, files: File[]) => {
   logger.debug(`Review started.`);
@@ -44,7 +32,8 @@
     modelName
   );
 
-<<<<<<< HEAD
+  logger.debug(`Markdown report:\n ${response}`);
+
   if (isCi === GITHUB) {
     if (!shouldCommentPerFile) {
       await commentOnPRGithub(response, signOff);
@@ -52,12 +41,6 @@
     if (shouldCommentPerFile) {
       await commentPerFile(feedbacks, signOff);
     }
-=======
-  logger.debug(`Markdown report:\n ${response}`);
-
-  if (isCi && !shouldCommentPerFile) {
-    await commentOnPR(response, signOff);
->>>>>>> a3e4fa5e
   }
   if (isCi === GITLAB) {
     await commentOnPRGitlab(response, signOff);
