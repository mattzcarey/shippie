--- conflicted
+++ resolved
@@ -1,17 +1,9 @@
 import { RecursiveCharacterTextSplitter } from "langchain/text_splitter";
-<<<<<<< HEAD
-import { getChangedLines } from "./fileLines/getChangedLines";
 import { getLanguageOfFile } from "./getLanguageOfFile";
 import { slimmedContextPrompt } from "./prompts";
 import { ReviewFile } from "./types";
 import { CreateMemoryStore } from '../../common/model/createMemoryStore';
-=======
-import { MemoryVectorStore } from "langchain/vectorstores/memory";
-import { getLanguageOfFile } from "./getLanguageOfFile";
-import { slimmedContextPrompt } from "./prompts";
-import { ReviewFile } from "./types";
 import { File } from "../../common/types";
->>>>>>> 6200060f
 
 export const makeSlimmedFile = async (
   file: File,
