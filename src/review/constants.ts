--- conflicted
+++ resolved
@@ -20,20 +20,6 @@
   },
 ]; // Response needs about 1k tokens ~= 3k characters
 
-<<<<<<< HEAD
-export const supportedFiles = new Set([
-  ".js",
-  ".ts",
-  ".py",
-  ".sh",
-  ".go",
-  ".rs",
-  ".tsx",
-  ".jsx",
-  ".dart",
-  ".rb",
-]);
-=======
 export const languageMap: { [key: string]: string } = {
   ".js": "JavaScript",
   ".ts": "TypeScript",
@@ -45,10 +31,10 @@
   ".jsx": "JavaScript",
   ".dart": "Dart",
   ".php": "PHP",
+  ".rb": "Ruby",
 };
 
 export const supportedFiles = new Set(Object.keys(languageMap));
->>>>>>> 5badc8e9
 
 export const excludedKeywords = new Set(["types"]);
 
